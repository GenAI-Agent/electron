import React, { useState, useEffect } from 'react';
import { ArrowLeft, ExternalLink, Loader2 } from 'lucide-react';
import { useRouter } from 'next/router';
<<<<<<< HEAD
import { cn } from '@/utils/cn';
=======
import DataFileViewer from './DataFileViewer';
>>>>>>> d9b1b2d5

interface FileViewerProps {
  filePath: string;
}

interface FileContent {
  type: 'text' | 'pdf' | 'presentation' | 'binary';
  content?: string;
  filePath?: string;
  size?: number;
  extension?: string;
}

const FileViewer: React.FC<FileViewerProps> = ({ filePath }) => {
  const [fileContent, setFileContent] = useState<FileContent | null>(null);
  const [loading, setLoading] = useState(true);
  const [error, setError] = useState<string | null>(null);
  const [pdfData, setPdfData] = useState<string | null>(null);
  const router = useRouter();

  const getFileExtension = (path: string) => {
    return path.split('.').pop()?.toLowerCase() || '';
  };

  const isTextFile = (ext: string) => {
    const textExtensions = ['txt', 'md', 'json', 'js', 'ts', 'jsx', 'tsx', 'html', 'css', 'py', 'java', 'cpp', 'c', 'h', 'xml', 'yaml', 'yml', 'ini', 'cfg', 'log'];
    return textExtensions.includes(ext);
  };

  const isImageFile = (ext: string) => {
    const imageExtensions = ['jpg', 'jpeg', 'png', 'gif', 'bmp', 'svg', 'webp'];
    return imageExtensions.includes(ext);
  };

  const isPdfFile = (ext: string) => {
    return ext === 'pdf';
  };

  const isPresentationFile = (ext: string) => {
    return ['ppt', 'pptx'].includes(ext);
  };

  const isOfficeFile = (ext: string) => {
    return ['doc', 'docx', 'ppt', 'pptx'].includes(ext);
  };

  const isVideoFile = (ext: string) => {
    const videoExtensions = ['mp4', 'avi', 'mov', 'wmv', 'flv', 'webm', 'mkv'];
    return videoExtensions.includes(ext);
  };

  const isAudioFile = (ext: string) => {
    const audioExtensions = ['mp3', 'wav', 'flac', 'aac', 'ogg', 'm4a'];
    return audioExtensions.includes(ext);
  };

  useEffect(() => {
    const loadFile = async () => {
      setLoading(true);
      setError(null);

      try {
        if (window.electronAPI?.readFile) {
          const result = await window.electronAPI.readFile(filePath);
          setFileContent(result);

          // 如果是PDF文件，嘗試獲取base64數據
          if (result.type === 'pdf') {
            try {
              const base64Result = await window.electronAPI.readFileBase64(filePath);
              if (base64Result.success) {
                setPdfData(base64Result.data);
              }
            } catch (e) {
              console.warn('無法獲取PDF的base64數據:', e);
            }
          }
        } else {
          throw new Error('無法訪問文件系統');
        }

        setLoading(false);
      } catch (err) {
        setError(err instanceof Error ? err.message : '無法載入文件');
        setLoading(false);
      }
    };

    loadFile();
  }, [filePath]);

  const handleOpenWithSystem = async () => {
    try {
      if (window.electronAPI?.openFile) {
        await window.electronAPI.openFile(filePath);
      }
    } catch (err) {
      setError(err instanceof Error ? err.message : '無法打開文件');
    }
  };

  const handleBack = () => {
    const parentPath = filePath.split(/[/\\]/).slice(0, -1).join('/');
    router.push(`/browser?path=${encodeURIComponent(parentPath)}&mode=local`);
  };

  const renderFileContent = () => {
    const ext = getFileExtension(filePath);
    const fileName = filePath.split(/[/\\]/).pop() || '';

    if (loading) {
      return (
        <div className="flex justify-center items-center h-1/2">
          <Loader2 className="w-8 h-8 animate-spin text-primary-500" />
        </div>
      );
    }

    if (error) {
      return (
        <div className="m-2 p-3 bg-red-50 border border-red-200 rounded-md">
          <span className="text-sm text-red-700">{error}</span>
        </div>
      );
    }

    if (!fileContent) {
      return (
        <div className="m-2 p-3 bg-yellow-50 border border-yellow-200 rounded-md">
          <span className="text-sm text-yellow-700">無法載入文件內容</span>
        </div>
      );
    }

    // 數據文件 (CSV, JSON, Excel)
    if (['csv', 'json', 'excel'].includes(fileContent.type)) {
      return (
        <DataFileViewer
          fileContent={fileContent as any}
          fileName={fileName}
          onOpenWithSystem={handleOpenWithSystem}
        />
      );
    }

    // 文本文件
    if (fileContent.type === 'text') {
      return (
        <div className="p-2 h-full overflow-auto scrollbar-thin scrollbar-thumb-gray-400 scrollbar-track-gray-100">
          <pre className="whitespace-pre-wrap font-mono text-sm leading-relaxed m-0" style={{
            fontFamily: 'Monaco, Consolas, "Courier New", monospace'
          }}>
            {fileContent.content}
          </pre>
        </div>
      );
    }

    // PDF文件
    if (fileContent.type === 'pdf') {
      const renderPdfViewer = () => {
        // 方法1: 使用base64數據
        if (pdfData) {
          return (
            <iframe
              src={`data:application/pdf;base64,${pdfData}`}
              style={{
                width: '100%',
                height: '100%',
                border: 'none'
              }}
              title="PDF Viewer"
            />
          );
        }

        // 方法2: 使用embed標籤
        return (
          <embed
            src={`file://${fileContent.filePath}`}
            type="application/pdf"
            style={{
              width: '100%',
              height: '100%',
              border: 'none'
            }}
            title="PDF Viewer"
          />
        );
      };

      return (
        <div className="h-full relative bg-gray-100">
          {renderPdfViewer()}
        </div>
      );
    }

    // PPT/PPTX文件
    if (fileContent.type === 'presentation') {
      return (
        <div className="h-full flex flex-col">
          <div className="p-4 border-b border-gray-200">
            <h3 className="text-lg font-semibold mb-2">
              PowerPoint 簡報
            </h3>
            <p className="text-sm text-gray-600 mb-1">
              文件大小: {(fileContent.size! / 1024 / 1024).toFixed(2)} MB
            </p>
            <p className="text-sm text-gray-600 mb-4">
              格式: {fileContent.extension?.toUpperCase()}
            </p>
            <button
              className="px-4 py-2 bg-primary-500 text-white rounded-md hover:bg-primary-600 transition-colors flex items-center gap-2"
              onClick={handleOpenWithSystem}
            >
              <ExternalLink className="w-4 h-4" />
              用 PowerPoint 打開
            </button>
          </div>
          <div className="flex-1 p-4 flex items-center justify-center">
            <div className="text-center">
              <h3 className="text-lg text-gray-600 mb-2">
                📊 PowerPoint 簡報
              </h3>
              <p className="text-sm text-gray-600">
                此文件需要用 Microsoft PowerPoint 或相容程式開啟
              </p>
              <p className="text-sm text-gray-600 mt-1">
                點擊上方按鈕用系統預設程式開啟
              </p>
            </div>
          </div>
        </div>
      );
    }

    // 圖片文件
    if (isImageFile(ext)) {
      return (
        <div className="p-2 flex justify-center items-center h-full">
          <img
            src={`file://${filePath}`}
            alt={fileName}
            className="max-w-full max-h-full object-contain"
          />
        </div>
      );
    }

    // 影片文件
    if (isVideoFile(ext)) {
      return (
        <div className="p-2 flex justify-center items-center h-full">
          <video
            controls
            className="max-w-full max-h-full"
          >
            <source src={`file://${filePath}`} />
            您的瀏覽器不支援影片播放
          </video>
        </div>
      );
    }

    // 音頻文件
    if (isAudioFile(ext)) {
      return (
        <div className="p-2 flex justify-center items-center h-full">
          <audio controls className="w-full">
            <source src={`file://${filePath}`} />
            您的瀏覽器不支援音頻播放
          </audio>
        </div>
      );
    }

    // Word文件
    if (['doc', 'docx'].includes(ext)) {
      const fileTypeNames = {
        'doc': 'Word 文檔',
        'docx': 'Word 文檔'
      };

      return (
        <div className="h-full flex flex-col">
          <div className="p-4 border-b border-gray-200">
            <h3 className="text-lg font-semibold mb-2">
              {fileTypeNames[ext as keyof typeof fileTypeNames]}
            </h3>
            <p className="text-sm text-gray-600 mb-4">
              文件大小: {fileContent.size ? (fileContent.size / 1024 / 1024).toFixed(2) + ' MB' : '未知'}
            </p>
            <button
              className="px-4 py-2 bg-primary-500 text-white rounded-md hover:bg-primary-600 transition-colors flex items-center gap-2"
              onClick={handleOpenWithSystem}
            >
              <ExternalLink className="w-4 h-4" />
              用系統程式打開
            </button>
          </div>
          <div className="flex-1 p-4 flex items-center justify-center">
            <div className="text-center">
              <h3 className="text-lg text-gray-600 mb-2">
                📄 {fileTypeNames[ext as keyof typeof fileTypeNames]}
<<<<<<< HEAD
              </h3>
              <p className="text-sm text-gray-600">
                此文件需要用 Microsoft Office 或相容程式開啟
              </p>
              <p className="text-sm text-gray-600 mt-1">
=======
              </Typography>
              <Typography variant="body2" color="text.secondary">
                此文件需要用 Microsoft Word 或相容程式開啟
              </Typography>
              <Typography variant="body2" color="text.secondary" sx={{ mt: 1 }}>
>>>>>>> d9b1b2d5
                點擊上方按鈕用系統預設程式開啟
              </p>
            </div>
          </div>
        </div>
      );
    }

    // 不支援的文件類型
    return (
      <div className="p-4 text-center">
        <h3 className="text-lg font-semibold mb-2">
          無法預覽此文件類型
        </h3>
        <p className="text-sm text-gray-600">
          文件：{fileName}
        </p>
        <p className="text-sm text-gray-600 mt-1">
          請使用外部程式打開此文件
        </p>
      </div>
    );
  };

  return (
    <div className="h-full flex flex-col">
      {/* 文件標題欄 */}
      <div className="px-2 py-1 border-b border-slate-200 flex items-center gap-2 bg-slate-50 min-h-[40px]">
        <button
          onClick={handleBack}
          className="p-1.5 rounded hover:bg-gray-100 transition-colors"
        >
          <ArrowLeft className="w-4 h-4" />
        </button>
        <h2 className="flex-1 text-sm font-medium truncate">
          {filePath.split(/[/\\]/).pop()}
        </h2>

        {/* PDF文件信息和操作按鈕 */}
        {fileContent?.type === 'pdf' && (
          <>
            <span className="text-xs text-gray-600 mx-1">
              📄 ({(fileContent.size! / 1024 / 1024).toFixed(2)} MB)
            </span>
            <button
              className="px-2 py-1 text-xs border border-gray-300 rounded hover:bg-gray-50 transition-colors flex items-center gap-1"
              onClick={handleOpenWithSystem}
            >
              <ExternalLink className="w-3 h-3" />
              外部打開
            </button>
          </>
        )}
      </div>

      {/* 文件內容 */}
      <div className="flex-1 overflow-hidden">
        {renderFileContent()}
      </div>
    </div>
  );
};

export default FileViewer;<|MERGE_RESOLUTION|>--- conflicted
+++ resolved
@@ -1,11 +1,8 @@
 import React, { useState, useEffect } from 'react';
 import { ArrowLeft, ExternalLink, Loader2 } from 'lucide-react';
 import { useRouter } from 'next/router';
-<<<<<<< HEAD
 import { cn } from '@/utils/cn';
-=======
 import DataFileViewer from './DataFileViewer';
->>>>>>> d9b1b2d5
 
 interface FileViewerProps {
   filePath: string;
@@ -137,17 +134,6 @@
         <div className="m-2 p-3 bg-yellow-50 border border-yellow-200 rounded-md">
           <span className="text-sm text-yellow-700">無法載入文件內容</span>
         </div>
-      );
-    }
-
-    // 數據文件 (CSV, JSON, Excel)
-    if (['csv', 'json', 'excel'].includes(fileContent.type)) {
-      return (
-        <DataFileViewer
-          fileContent={fileContent as any}
-          fileName={fileName}
-          onOpenWithSystem={handleOpenWithSystem}
-        />
       );
     }
 
@@ -311,19 +297,11 @@
             <div className="text-center">
               <h3 className="text-lg text-gray-600 mb-2">
                 📄 {fileTypeNames[ext as keyof typeof fileTypeNames]}
-<<<<<<< HEAD
               </h3>
               <p className="text-sm text-gray-600">
                 此文件需要用 Microsoft Office 或相容程式開啟
               </p>
               <p className="text-sm text-gray-600 mt-1">
-=======
-              </Typography>
-              <Typography variant="body2" color="text.secondary">
-                此文件需要用 Microsoft Word 或相容程式開啟
-              </Typography>
-              <Typography variant="body2" color="text.secondary" sx={{ mt: 1 }}>
->>>>>>> d9b1b2d5
                 點擊上方按鈕用系統預設程式開啟
               </p>
             </div>
